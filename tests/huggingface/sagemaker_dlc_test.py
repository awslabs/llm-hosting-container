--- conflicted
+++ resolved
@@ -112,20 +112,15 @@
     pytest.param("TEI", "gpu", marks=pytest.mark.gpu),
     pytest.param("TEI", "cpu", marks=pytest.mark.cpu),
 ])
-<<<<<<< HEAD
-def test(image_type, device_type, timeout: str = "1800"):
+def test(image_type, device_type, timeout: str = "3000"):
     test_target_image_type = os.getenv("TARGET_IMAGE_TYPE")
     if test_target_image_type and not should_run_test_for_image(image_type, test_target_image_type):
         pytest.skip(f"Skipping test for image type {image_type} as it does not match target image type {test_target_image_type}")
 
-=======
-def test(model_id: str, model_revision: str, instance_type: str, timeout: str = "2400"):
->>>>>>> 9c6c68c7
     image_uri = os.getenv("IMAGE_URI")
     test_role_arn = os.getenv("TEST_ROLE_ARN")
     assert image_uri, f"Please set IMAGE_URI environment variable."
     assert test_role_arn, f"Please set TEST_ROLE_ARN environment variable."
-<<<<<<< HEAD
 
     models = get_models_for_image(image_type, device_type)
     for model_id, model_revision, instance_type in models:
@@ -139,18 +134,6 @@
         )
         logging.info(f"Running sanity test with the following args: {args}.")
         run_test(args)
-=======
-    args = argparse.Namespace(
-        image_uri=image_uri,
-        instance_type=instance_type,
-        model_id=model_id,
-        model_revision=model_revision,
-        role=test_role_arn,
-        timeout=timeout)
-
-    logging.info(f"Running sanity test with the following arguments: {args}.")
-    run_test(args)
->>>>>>> 9c6c68c7
 
 
 if __name__ == '__main__':
