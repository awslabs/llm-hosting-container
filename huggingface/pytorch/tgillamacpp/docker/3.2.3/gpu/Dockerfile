FROM nvidia/cuda:12.8.0-cudnn-devel-ubuntu24.04 AS deps

ARG llamacpp_version=b4827
ARG llamacpp_cuda=ON
ARG llamacpp_native=ON
ARG llamacpp_cpu_arm_arch=native
ARG cuda_arch=75-real;80-real;86-real;89-real;90-real

WORKDIR /opt/src

ENV DEBIAN_FRONTEND=noninteractive
RUN apt update && apt upgrade -y && apt install -y \
    clang \
    cmake \
    curl \
    git \
    python3-dev \
    unzip \
    libssl-dev \
    pkg-config \
    tar

ADD https://github.com/ggml-org/llama.cpp/archive/refs/tags/${llamacpp_version}.tar.gz /opt/src/
RUN mkdir -p llama.cpp \
 && tar -xzf ${llamacpp_version}.tar.gz -C llama.cpp --strip-components=1 \
 && cd llama.cpp \
 && cmake -B build \
    -DCMAKE_INSTALL_PREFIX=/usr \
    -DCMAKE_INSTALL_LIBDIR=/usr/lib \
    -DCMAKE_C_COMPILER=clang \
    -DCMAKE_CXX_COMPILER=clang++ \
    -DCMAKE_CUDA_ARCHITECTURES=${cuda_arch} \
    -DGGML_CUDA=${llamacpp_cuda} \
    -DGGML_NATIVE=${llamacpp_native} \
    -DGGML_CPU_ARM_ARCH=${llamacpp_cpu_arm_arch} \
    -DLLAMA_BUILD_COMMON=OFF \
    -DLLAMA_BUILD_TESTS=OFF \
    -DLLAMA_BUILD_EXAMPLES=OFF \
    -DLLAMA_BUILD_SERVER=OFF \
 && cmake --build build --parallel --config Release \
 && cmake --install build

WORKDIR /app
COPY rust-toolchain.toml rust-toolchain.toml
RUN curl -sSf https://sh.rustup.rs | sh -s -- --no-modify-path --default-toolchain 1.85.1 --profile minimal -y
ENV PATH="/root/.cargo/bin:$PATH"
RUN cargo install cargo-chef --locked

FROM deps AS planner
COPY . .
RUN cargo chef prepare --recipe-path recipe.json

FROM deps AS builder
COPY --from=planner /app/recipe.json recipe.json
RUN cargo chef cook \
    --recipe-path recipe.json \
    --profile release \
    --package text-generation-router-llamacpp
COPY . .
RUN cargo build \
    --profile release \
    --package text-generation-router-llamacpp --frozen

FROM nvidia/cuda:12.8.0-cudnn-runtime-ubuntu24.04 AS sagemaker
WORKDIR /app

ENV DEBIAN_FRONTEND=noninteractive
RUN apt update && apt upgrade -y && apt install -y \
    python3-venv \
    unzip \
    curl \
    python3-pip

RUN python3 -m venv /venv
ENV PATH="/venv/bin:$PATH"

COPY backends/llamacpp/requirements.txt requirements.txt
COPY --from=builder /opt/src/llama.cpp/gguf-py gguf-py
COPY --from=builder /opt/src/llama.cpp/convert_hf_to_gguf.py /bin/

RUN pip3 install --no-cache-dir \
    -r requirements.txt \
    -e gguf-py

COPY --from=builder /usr/lib/libllama.so /usr/lib/
COPY --from=builder /usr/lib/libggml*.so /usr/lib/
COPY --from=builder /app/target/release/text-generation-router-llamacpp /usr/bin/

ENV HF_HUB_ENABLE_HF_TRANSFER=1
ENV HF_HUB_USER_AGENT_ORIGIN=aws:sagemaker:gpu-cuda:inference:tgi-llamacpp

<<<<<<< HEAD

=======
>>>>>>> a82bbb4e
RUN HOME_DIR=/root && \
    pip3 install requests PTable setuptools && \
    curl -o ${HOME_DIR}/oss_compliance.zip https://aws-dlinfra-utilities.s3.amazonaws.com/oss_compliance.zip && \
    unzip ${HOME_DIR}/oss_compliance.zip -d ${HOME_DIR}/ && \
    cp ${HOME_DIR}/oss_compliance/test/testOSSCompliance /usr/local/bin/testOSSCompliance && \
    chmod +x /usr/local/bin/testOSSCompliance && \
    chmod +x ${HOME_DIR}/oss_compliance/generate_oss_compliance.sh && \
    ${HOME_DIR}/oss_compliance/generate_oss_compliance.sh ${HOME_DIR} python && \
    rm -rf ${HOME_DIR}/oss_compliance*


COPY /huggingface/pytorch/tgillamacpp/docker/3.2.3/THIRD-PARTY-LICENSES /root/THIRD-PARTY-LICENSES
COPY /huggingface/pytorch/tgillamacpp/docker/3.2.3/gpu/start-cuda-compat.sh /root/start-cuda-compat.sh
RUN chmod +x /root/start-cuda-compat.sh

COPY /huggingface/pytorch/tgillamacpp/docker/3.2.3/gpu/entrypoint.sh entrypoint.sh
RUN chmod +x entrypoint.sh 

ENTRYPOINT ["./entrypoint.sh"]
CMD ["--json-output"]

LABEL dlc_major_version="1"
LABEL com.amazonaws.ml.engines.sagemaker.dlc.framework.huggingface.tgi="true"
LABEL com.amazonaws.sagemaker.capabilities.accept-bind-to-port="true"<|MERGE_RESOLUTION|>--- conflicted
+++ resolved
@@ -89,10 +89,6 @@
 ENV HF_HUB_ENABLE_HF_TRANSFER=1
 ENV HF_HUB_USER_AGENT_ORIGIN=aws:sagemaker:gpu-cuda:inference:tgi-llamacpp
 
-<<<<<<< HEAD
-
-=======
->>>>>>> a82bbb4e
 RUN HOME_DIR=/root && \
     pip3 install requests PTable setuptools && \
     curl -o ${HOME_DIR}/oss_compliance.zip https://aws-dlinfra-utilities.s3.amazonaws.com/oss_compliance.zip && \
