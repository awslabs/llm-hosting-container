--- conflicted
+++ resolved
@@ -22,19 +22,11 @@
     "TGILLAMACPP": ["CPU"],
     "HF-VLLM": ["GPU", "ROCM"],
 }
-<<<<<<< HEAD
+
 Framework = enum.Enum("Framework", ["TGI", "OPTIMUM", "TEI", "TGILLAMACPP", "HF-VLLM"])
 Device = enum.Enum("Device", ["GPU", "INF2", "CPU", "ROCM"])
 Mode = enum.Enum ("Mode", ["PR", "BUILD", "TEST", "RELEASE"])
 PipelineStatus = enum.Enum ("PipelineStatus", ["IN_PROGRESS", "SUCCESSFUL", "UNSUCCESSFUL"])
-=======
-Framework = enum.Enum("Framework", ["TGI", "OPTIMUM", "TEI", "TGILLAMACPP"])
-Device = enum.Enum("Device", ["GPU", "INF2", "CPU"])
-Mode = enum.Enum("Mode", ["PR", "BUILD", "TEST", "RELEASE"])
-PipelineStatus = enum.Enum(
-    "PipelineStatus", ["IN_PROGRESS", "SUCCESSFUL", "UNSUCCESSFUL"]
-)
->>>>>>> 2befb6dd
 VulnerabilitySeverity = enum.Enum("VulnerabilitySeverity", ["CRITICAL", "HIGH"])
 EnvironmentVariable = enum.Enum(
     "EnvironmentVariable",
