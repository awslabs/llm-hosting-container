{
    "permitted_combinations": {
        "TGI": [
            {
                "device": "gpu",
                "min_version": "1.0.0",
                "max_version": "1.1.0",
                "os_version": "ubuntu20.04",
                "cuda_version": "cu118",
                "python_version": "py39",
                "pytorch_version": "2.0.1"
            },
            {
                "device": "gpu",
                "min_version": "1.2.0",
                "max_version": "1.4.0",
                "os_version": "ubuntu20.04",
                "cuda_version": "cu121",
                "python_version": "py310",
                "pytorch_version": "2.1.1"
            },
            {
                "device": "gpu",
                "min_version": "1.4.2",
                "max_version": "2.0.1",
                "os_version": "ubuntu22.04",
                "cuda_version": "cu121",
                "python_version": "py310",
                "pytorch_version": "2.1.1"
            },
            {
                "device": "gpu",
                "min_version": "2.0.2",
                "max_version": "2.2.0",
                "os_version": "ubuntu22.04",
                "cuda_version": "cu121",
                "python_version": "py310",
                "pytorch_version": "2.3.0"
            },
            {
                "device": "gpu",
                "min_version": "2.3.1",
                "max_version": "3.0.1",
                "os_version": "ubuntu22.04",
                "cuda_version": "cu124",
                "python_version": "py311",
                "pytorch_version": "2.4.0"
            },
            {
                "device": "gpu",
                "min_version": "3.0.1",
                "max_version": "3.1.0",
                "os_version": "ubuntu22.04",
                "cuda_version": "cu124",
                "python_version": "py311",
                "pytorch_version": "2.5.1"
            },
            {
                "device": "gpu",
                "min_version": "3.1.1",
                "max_version": "3.1.1",
                "os_version": "ubuntu22.04",
                "cuda_version": "cu124",
                "python_version": "py311",
                "pytorch_version": "2.6.0"
            },
            {
                "device": "inf2",
                "min_version": "0.0.16",
                "max_version": "0.0.21",
                "os_version": "ubuntu22.04",
                "python_version": "py310",
                "pytorch_version": "1.13.1"
            },
            {
                "device": "inf2",
                "min_version": "0.0.22",
                "max_version": "0.0.28",
                "os_version": "ubuntu22.04",
                "python_version": "py310",
                "pytorch_version": "2.1.2"
            }
        ],
        "TEI": [
            {
                "device": "gpu",
                "min_version": "1.2.1",
                "max_version": "1.6.0",
                "os_version": "ubuntu22.04",
                "cuda_version": "cu122",
                "python_version": "py310",
                "pytorch_version": "2.0.1"
            },
            {
                "device": "cpu",
                "min_version": "1.2.1",
                "max_version": "1.6.0",
                "os_version": "ubuntu22.04",
                "cuda_version": "cu122",
                "python_version": "py310",
                "pytorch_version": "2.0.1"
            }
        ]
    },
    "ignore_vulnerabilities": [
        "CVE-2024-42154 - linux"
    ],
    "releases": [
        {
<<<<<<< HEAD
            "framework": "TEI",
            "device": "cpu",
            "version": "1.6.0",
            "os_version": "ubuntu22.04",
            "cuda_version": "cu122",
            "python_version": "py310",
            "pytorch_version": "2.0.1"
=======
            "framework": "TGI",
            "device": "gpu",
            "version": "3.1.1",
            "os_version": "ubuntu22.04",
            "cuda_version": "cu124",
            "python_version": "py311",
            "pytorch_version": "2.6.0"
>>>>>>> 18bdae52
        }
    ]
}<|MERGE_RESOLUTION|>--- conflicted
+++ resolved
@@ -107,15 +107,6 @@
     ],
     "releases": [
         {
-<<<<<<< HEAD
-            "framework": "TEI",
-            "device": "cpu",
-            "version": "1.6.0",
-            "os_version": "ubuntu22.04",
-            "cuda_version": "cu122",
-            "python_version": "py310",
-            "pytorch_version": "2.0.1"
-=======
             "framework": "TGI",
             "device": "gpu",
             "version": "3.1.1",
@@ -123,7 +114,6 @@
             "cuda_version": "cu124",
             "python_version": "py311",
             "pytorch_version": "2.6.0"
->>>>>>> 18bdae52
         }
     ]
 }