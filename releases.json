--- conflicted
+++ resolved
@@ -112,7 +112,6 @@
     ],
     "releases": [
         {
-<<<<<<< HEAD
             "framework": "TGI",
             "device": "gpu",
             "version": "3.3.4",
@@ -120,19 +119,6 @@
             "cuda_version": "cu124",
             "python_version": "py311",
             "pytorch_version": "2.7.0"
-=======
-            "framework": "TEI",
-            "device": "gpu",
-            "version": "1.7.1",
-            "os_version": "ubuntu22.04",
-            "cuda_version": "cu122"
-        },
-        {
-            "framework": "TEI",
-            "device": "cpu",
-            "version": "1.7.1",
-            "os_version": "ubuntu22.04"
->>>>>>> 43b36bc6
         }
     ]
 }