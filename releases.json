--- conflicted
+++ resolved
@@ -145,7 +145,6 @@
     ],
     "releases": [
         {
-<<<<<<< HEAD
             "framework": "HF-VLLM",
             "device": "gpu",
             "version": "0.10.0",
@@ -153,57 +152,7 @@
             "python_version": "py312",
             "pytorch_version": "2.8.0",
             "cuda_version": "cu128"
-=======
-            "framework": "TEI",
-            "device": "cpu",
-            "version": "1.8.2",
-            "os_version": "ubuntu22.04",
-            "python_version": "py310",
-            "pytorch_version": "2.0.1"
-        },
-        {
-            "framework": "TEI",
-            "device": "gpu",
-            "version": "1.7.0",
-            "os_version": "ubuntu22.04",
-            "python_version": "py310",
-            "pytorch_version": "2.0.1",
-            "cuda_version": "cu122"
-        },
-        {
-            "framework": "TGI",
-            "device": "inf2",
-            "version": "3.3.6",
-            "os_version": "ubuntu22.04",
-            "python_version": "py310",
-            "pytorch_version": "2.7.0"
-        },
-        {
-            "framework": "TGI",
-            "device": "gpu",
-            "version": "3.3.4",
-            "os_version": "ubuntu22.04",
-            "cuda_version": "cu124",
-            "python_version": "py311",
-            "pytorch_version": "2.7.0"
-        },
-        {
-            "framework": "TEI",
-            "device": "cpu",
-            "version": "1.8.0",
-            "os_version": "ubuntu22.04",
-            "python_version": "py310",
-            "pytorch_version": "2.0.1"
-        },
-        {
-            "framework": "TEI",
-            "device": "gpu",
-            "version": "1.8.2",
-            "os_version": "ubuntu22.04",
-            "python_version": "py310",
-            "pytorch_version": "2.0.1",
-            "cuda_version": "cu122"
->>>>>>> 2befb6dd
+
         }
 
     ]
