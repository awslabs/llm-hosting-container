{
    "permitted_combinations": {
        "TGI": [
            {
                "device": "gpu",
                "min_version": "1.0.0",
                "max_version": "1.1.0",
                "os_version": "ubuntu20.04",
                "cuda_version": "cu118",
                "python_version": "py39",
                "pytorch_version": "2.0.1"
            },
            {
                "device": "gpu",
                "min_version": "1.2.0",
                "max_version": "1.4.0",
                "os_version": "ubuntu20.04",
                "cuda_version": "cu121",
                "python_version": "py310",
                "pytorch_version": "2.1.1"
            },
            {
                "device": "gpu",
                "min_version": "1.4.2",
                "max_version": "2.0.1",
                "os_version": "ubuntu22.04",
                "cuda_version": "cu121",
                "python_version": "py310",
                "pytorch_version": "2.1.1"
            },
            {
                "device": "gpu",
                "min_version": "2.0.2",
                "max_version": "2.2.0",
                "os_version": "ubuntu22.04",
                "cuda_version": "cu121",
                "python_version": "py310",
                "pytorch_version": "2.3.0"
            },
            {
                "device": "gpu",
                "min_version": "2.3.1",
                "max_version": "3.0.1",
                "os_version": "ubuntu22.04",
                "cuda_version": "cu124",
                "python_version": "py311",
                "pytorch_version": "2.4.0"
            },
            {
                "device": "gpu",
                "min_version": "3.0.1",
                "max_version": "3.1.0",
                "os_version": "ubuntu22.04",
                "cuda_version": "cu124",
                "python_version": "py311",
                "pytorch_version": "2.5.1"
            },
            {
                "device": "gpu",
                "min_version": "3.1.1",
                "max_version": "3.2.3",
                "os_version": "ubuntu22.04",
                "cuda_version": "cu124",
                "python_version": "py311",
                "pytorch_version": "2.6.0"
            },
            {
                "device": "gpu",
                "min_version": "3.3.4",
                "max_version": "3.3.6",
                "os_version": "ubuntu22.04",
                "cuda_version": "cu124",
                "python_version": "py311",
                "pytorch_version": "2.7.0"
            },
            {
                "device": "inf2",
                "min_version": "0.0.16",
                "max_version": "0.0.21",
                "os_version": "ubuntu22.04",
                "python_version": "py310",
                "pytorch_version": "1.13.1"
            },
            {
                "device": "inf2",
                "min_version": "0.0.22",
                "max_version": "0.0.28",
                "os_version": "ubuntu22.04",
                "python_version": "py310",
                "pytorch_version": "2.1.2"
            },
            {
                "device": "inf2",
                "min_version": "3.3.4",
                "max_version": "3.3.4",
                "os_version": "ubuntu22.04",
                "python_version": "py310",
                "pytorch_version": "2.5.1"
            },
            {
                "device": "inf2",
                "min_version": "3.3.6",
                "max_version": "3.3.6",
                "os_version": "ubuntu22.04",
                "python_version": "py310",
                "pytorch_version": "2.7.0"
            }
        ],
        "TEI": [
            {
                "device": "gpu",
                "min_version": "1.2.1",
                "max_version": "1.8.2",
                "os_version": "ubuntu22.04",
                "python_version": "py310",
                "pytorch_version": "2.0.1",
                "cuda_version": "cu122"
            },
            {
                "device": "cpu",
                "min_version": "1.2.1",
                "max_version": "1.8.2",
                "os_version": "ubuntu22.04",
                "python_version": "py310",
                "pytorch_version": "2.0.1"
            }
    
        ],
        "HF-VLLM": [
            {
                "device": "gpu",
                "min_version": "0.10.2",
                "max_version": "0.11.0",
                "os_version": "ubuntu22.04",
                "cuda_version": "cu128",
                "python_version": "py312",
                "pytorch_version": "2.8.0"
            }
        ]
    },
    "ignore_vulnerabilities": [
        "CVE-2024-42154 - linux",
        "CVE-2025-32434 - torch",
        "CVE-2024-48063 - torch",
        "CVE-2024-35368 -- ffmpeg",
        "CVE-2024-35367 -- ffmpeg",
        "CVE-2024-35368 -- ffmpeg"

    ],
    "releases": [
        {
<<<<<<< HEAD
            "framework": "HF-VLLM",
            "device": "gpu",
            "version": "0.11.0",
            "os_version": "ubuntu22.04",
            "python_version": "py312",
            "pytorch_version": "2.8.0",
            "cuda_version": "cu128"

=======
            "framework": "TGI",
            "device": "gpu",
            "version": "3.3.6",
            "os_version": "ubuntu22.04",
            "cuda_version": "cu124",
            "python_version": "py311",
            "pytorch_version": "2.7.0"
        },
        {
            "framework": "TGI",
            "device": "inf2",
            "version": "3.3.6",
            "os_version": "ubuntu22.04",
            "python_version": "py310",
            "pytorch_version": "2.7.0"
>>>>>>> 3911d06b
        }

    ]
}<|MERGE_RESOLUTION|>--- conflicted
+++ resolved
@@ -149,7 +149,6 @@
     ],
     "releases": [
         {
-<<<<<<< HEAD
             "framework": "HF-VLLM",
             "device": "gpu",
             "version": "0.11.0",
@@ -157,24 +156,6 @@
             "python_version": "py312",
             "pytorch_version": "2.8.0",
             "cuda_version": "cu128"
-
-=======
-            "framework": "TGI",
-            "device": "gpu",
-            "version": "3.3.6",
-            "os_version": "ubuntu22.04",
-            "cuda_version": "cu124",
-            "python_version": "py311",
-            "pytorch_version": "2.7.0"
-        },
-        {
-            "framework": "TGI",
-            "device": "inf2",
-            "version": "3.3.6",
-            "os_version": "ubuntu22.04",
-            "python_version": "py310",
-            "pytorch_version": "2.7.0"
->>>>>>> 3911d06b
         }
 
     ]
