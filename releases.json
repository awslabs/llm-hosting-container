{
    "permitted_combinations": {
        "TGI": [
            {
                "device": "gpu",
                "min_version": "1.0.0",
                "max_version": "1.1.0",
                "os_version": "ubuntu20.04",
                "cuda_version": "cu118",
                "python_version": "py39",
                "pytorch_version": "2.0.1"
            },
            {
                "device": "gpu",
                "min_version": "1.2.0",
                "max_version": "1.4.0",
                "os_version": "ubuntu20.04",
                "cuda_version": "cu121",
                "python_version": "py310",
                "pytorch_version": "2.1.1"
            },
            {
                "device": "gpu",
                "min_version": "1.4.2",
                "max_version": "2.0.1",
                "os_version": "ubuntu22.04",
                "cuda_version": "cu121",
                "python_version": "py310",
                "pytorch_version": "2.1.1"
            },
            {
                "device": "gpu",
                "min_version": "2.0.2",
                "max_version": "2.2.0",
                "os_version": "ubuntu22.04",
                "cuda_version": "cu121",
                "python_version": "py310",
                "pytorch_version": "2.3.0"
            },
            {
                "device": "gpu",
                "min_version": "2.3.1",
                "max_version": "3.0.1",
                "os_version": "ubuntu22.04",
                "cuda_version": "cu124",
                "python_version": "py311",
                "pytorch_version": "2.4.0"
            },
            {
                "device": "gpu",
                "min_version": "3.1.0",
                "max_version": "3.1.0",
                "os_version": "ubuntu22.04",
                "cuda_version": "cu124",
                "python_version": "py311",
                "pytorch_version": "2.5.1"
            },
            {
                "device": "inf2",
                "min_version": "0.0.16",
                "max_version": "0.0.21",
                "os_version": "ubuntu22.04",
                "python_version": "py310",
                "pytorch_version": "1.13.1"
            },
            {
                "device": "inf2",
                "min_version": "0.0.22",
                "max_version": "0.0.28",
                "os_version": "ubuntu22.04",
                "python_version": "py310",
                "pytorch_version": "2.1.2"
            }
        ],
        "TEI": [
            {
                "device": "gpu",
                "min_version": "1.2.1",
                "max_version": "1.6.0",
                "os_version": "ubuntu22.04",
                "cuda_version": "cu122",
                "python_version": "py310",
                "pytorch_version": "2.0.1"
            },
            {
                "device": "cpu",
                "min_version": "1.2.1",
                "max_version": "1.6.0",
                "os_version": "ubuntu22.04",
                "cuda_version": "cu122",
                "python_version": "py310",
                "pytorch_version": "2.0.1"
            }
        ]
    },
    "ignore_vulnerabilities": [
        "CVE-2024-42154 - linux"
    ],
    "releases": [
        {
            "framework": "TGI",
<<<<<<< HEAD
            "device": "gpu",
            "version": "3.0.1",
            "os_version": "ubuntu22.04",
            "cuda_version": "cu124",
            "python_version": "py311",
            "pytorch_version": "2.4.0"
        }, 

        {
            "framework": "TGI",
            "device": "gpu",
            "version": "2.4.0",
            "os_version": "ubuntu22.04",
            "cuda_version": "cu124",
            "python_version": "py311",
            "pytorch_version": "2.4.0"
        }, 

        {
            "framework": "TGI",
            "device": "gpu",
            "version": "2.3.1",
            "os_version": "ubuntu22.04",
            "cuda_version": "cu124",
            "python_version": "py311",
            "pytorch_version": "2.4.0"
=======
            "device": "inf2",
            "version": "0.0.28",
            "os_version": "ubuntu22.04",
            "python_version": "py310",
            "pytorch_version": "2.1.2"
>>>>>>> e897e51e
        }
    ]
}<|MERGE_RESOLUTION|>--- conflicted
+++ resolved
@@ -99,40 +99,12 @@
     "releases": [
         {
             "framework": "TGI",
-<<<<<<< HEAD
             "device": "gpu",
             "version": "3.0.1",
             "os_version": "ubuntu22.04",
             "cuda_version": "cu124",
             "python_version": "py311",
             "pytorch_version": "2.4.0"
-        }, 
-
-        {
-            "framework": "TGI",
-            "device": "gpu",
-            "version": "2.4.0",
-            "os_version": "ubuntu22.04",
-            "cuda_version": "cu124",
-            "python_version": "py311",
-            "pytorch_version": "2.4.0"
-        }, 
-
-        {
-            "framework": "TGI",
-            "device": "gpu",
-            "version": "2.3.1",
-            "os_version": "ubuntu22.04",
-            "cuda_version": "cu124",
-            "python_version": "py311",
-            "pytorch_version": "2.4.0"
-=======
-            "device": "inf2",
-            "version": "0.0.28",
-            "os_version": "ubuntu22.04",
-            "python_version": "py310",
-            "pytorch_version": "2.1.2"
->>>>>>> e897e51e
         }
     ]
 }