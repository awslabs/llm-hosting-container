{
    "permitted_combinations": {
        "TGI": [
            {
                "device": "gpu",
                "min_version": "1.0.0",
                "max_version": "1.1.0",
                "os_version": "ubuntu20.04",
                "cuda_version": "cu118",
                "python_version": "py39",
                "pytorch_version": "2.0.1"
            },
            {
                "device": "gpu",
                "min_version": "1.2.0",
                "max_version": "1.4.0",
                "os_version": "ubuntu20.04",
                "cuda_version": "cu121",
                "python_version": "py310",
                "pytorch_version": "2.1.1"
            },
            {
                "device": "gpu",
                "min_version": "1.4.2",
                "max_version": "2.0.1",
                "os_version": "ubuntu22.04",
                "cuda_version": "cu121",
                "python_version": "py310",
                "pytorch_version": "2.1.1"
            },
            {
                "device": "gpu",
                "min_version": "2.0.2",
                "max_version": "2.2.0",
                "os_version": "ubuntu22.04",
                "cuda_version": "cu121",
                "python_version": "py310",
                "pytorch_version": "2.3.0"
            },
            {
                "device": "gpu",
                "min_version": "2.3.1",
                "max_version": "3.0.1",
                "os_version": "ubuntu22.04",
                "cuda_version": "cu124",
                "python_version": "py311",
                "pytorch_version": "2.4.0"
            },
            {
                "device": "gpu",
                "min_version": "3.0.1",
                "max_version": "3.1.0",
                "os_version": "ubuntu22.04",
                "cuda_version": "cu124",
                "python_version": "py311",
                "pytorch_version": "2.5.1"
            },
            {
                "device": "gpu",
                "min_version": "3.1.1",
                "max_version": "3.2.3",
                "os_version": "ubuntu22.04",
                "cuda_version": "cu124",
                "python_version": "py311",
                "pytorch_version": "2.6.0"
            },
            {
                "device": "inf2",
                "min_version": "0.0.16",
                "max_version": "0.0.21",
                "os_version": "ubuntu22.04",
                "python_version": "py310",
                "pytorch_version": "1.13.1"
            },
            {
                "device": "inf2",
                "min_version": "0.0.22",
                "max_version": "0.0.28",
                "os_version": "ubuntu22.04",
                "python_version": "py310",
                "pytorch_version": "2.1.2"
            }
        ],
        "TEI": [
            {
                "device": "gpu",
                "min_version": "1.2.1",
                "max_version": "1.6.0",
                "os_version": "ubuntu22.04",
                "cuda_version": "cu122",
                "python_version": "py310",
                "pytorch_version": "2.0.1"
            },
            {
                "device": "cpu",
                "min_version": "1.2.1",
                "max_version": "1.6.0",
                "os_version": "ubuntu22.04",
                "cuda_version": "cu122",
                "python_version": "py310",
                "pytorch_version": "2.0.1"
            }
        ]
    },
    "ignore_vulnerabilities": [
        "CVE-2024-42154 - linux"
    ],
    "releases": [
        {
            "framework": "TGI",
            "device": "gpu",
            "version": "3.2.3",
            "os_version": "ubuntu22.04",
<<<<<<< HEAD
            "python_version": "py310",
            "pytorch_version": "2.1.2"
        },
        {
            "framework": "TEI",
            "device": "cpu",
            "version": "1.6.0",
            "os_version": "ubuntu22.04",
            "python_version": "py310",
            "pytorch_version": "2.0.1"
        },
        {
            "framework": "TEI",
            "device": "gpu",
            "version": "1.6.0",
            "os_version": "ubuntu22.04",
            "cuda_version": "cu122",
            "python_version": "py310",
            "pytorch_version": "2.0.1"
=======
            "python_version": "py311",
            "cuda_version": "cu124",
            "pytorch_version": "2.6.0"
>>>>>>> 819e0df4
        }
    ]
}<|MERGE_RESOLUTION|>--- conflicted
+++ resolved
@@ -107,15 +107,6 @@
     ],
     "releases": [
         {
-            "framework": "TGI",
-            "device": "gpu",
-            "version": "3.2.3",
-            "os_version": "ubuntu22.04",
-<<<<<<< HEAD
-            "python_version": "py310",
-            "pytorch_version": "2.1.2"
-        },
-        {
             "framework": "TEI",
             "device": "cpu",
             "version": "1.6.0",
@@ -131,11 +122,6 @@
             "cuda_version": "cu122",
             "python_version": "py310",
             "pytorch_version": "2.0.1"
-=======
-            "python_version": "py311",
-            "cuda_version": "cu124",
-            "pytorch_version": "2.6.0"
->>>>>>> 819e0df4
         }
     ]
 }