--- conflicted
+++ resolved
@@ -109,19 +109,11 @@
         {
             "framework": "TGI",
             "device": "gpu",
-<<<<<<< HEAD
             "version": "3.1.1",
             "os_version": "ubuntu22.04",
             "cuda_version": "cu124",
             "python_version": "py311",
             "pytorch_version": "2.6.0"
-=======
-            "version": "3.0.1",
-            "os_version": "ubuntu22.04",
-            "cuda_version": "cu124",
-            "python_version": "py311",
-            "pytorch_version": "2.4.0"
->>>>>>> a4aad272
         }
     ]
 }