--- conflicted
+++ resolved
@@ -79,20 +79,12 @@
     "releases": [
         {
             "framework": "TGI",
-<<<<<<< HEAD
             "device": "gpu",
             "version": "2.2.0",
             "os_version": "ubuntu22.04",
             "python_version": "py310",
             "pytorch_version": "2.3.0",
             "cuda_version": "cu121"
-=======
-            "device": "inf2",
-            "version": "0.0.25",
-            "os_version": "ubuntu22.04",
-            "python_version": "py310",
-            "pytorch_version": "2.1.2"
->>>>>>> 0d861323
         }
     ]
 }