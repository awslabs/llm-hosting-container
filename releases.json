{
    "permitted_combinations": {
        "TGI": [
            {
                "device": "gpu",
                "min_version": "1.0.0",
                "max_version": "1.1.0",
                "os_version": "ubuntu20.04",
                "cuda_version": "cu118",
                "python_version": "py39",
                "pytorch_version": "2.0.1"
            },
            {
                "device": "gpu",
                "min_version": "1.2.0",
                "max_version": "1.4.0",
                "os_version": "ubuntu20.04",
                "cuda_version": "cu121",
                "python_version": "py310",
                "pytorch_version": "2.1.1"
            },
            {
                "device": "gpu",
                "min_version": "1.4.2",
                "max_version": "2.0.1",
                "os_version": "ubuntu22.04",
                "cuda_version": "cu121",
                "python_version": "py310",
                "pytorch_version": "2.1.1"
            },
            {
                "device": "gpu",
                "min_version": "2.0.2",
                "max_version": "2.2.0",
                "os_version": "ubuntu22.04",
                "cuda_version": "cu121",
                "python_version": "py310",
                "pytorch_version": "2.3.0"
            },
            {
                "device": "gpu",
                "min_version": "2.3.1",
                "max_version": "3.0.1",
                "os_version": "ubuntu22.04",
                "cuda_version": "cu124",
                "python_version": "py311",
                "pytorch_version": "2.4.0"
            },
            {
                "device": "inf2",
                "min_version": "0.0.16",
                "max_version": "0.0.21",
                "os_version": "ubuntu22.04",
                "python_version": "py310",
                "pytorch_version": "1.13.1"
            },
            {
                "device": "inf2",
                "min_version": "0.0.22",
                "max_version": "0.0.27",
                "os_version": "ubuntu22.04",
                "python_version": "py310",
                "pytorch_version": "2.1.2"
            }
        ],
        "TEI": [
            {
                "device": "gpu",
                "min_version": "1.2.1",
                "max_version": "1.6.0",
                "os_version": "ubuntu22.04",
                "cuda_version": "cu122",
                "python_version": "py310",
                "pytorch_version": "2.0.1"
            },
            {
                "device": "cpu",
                "min_version": "1.2.1",
                "max_version": "1.6.0",
                "os_version": "ubuntu22.04",
                "cuda_version": "cu122",
                "python_version": "py310",
                "pytorch_version": "2.0.1"
            }
        ]
    },
    "ignore_vulnerabilities": [
        "CVE-2024-42154 - linux"
    ],
    "releases": [
        {
            "framework": "TGI",
<<<<<<< HEAD
            "device": "gpu",
            "version": "3.0.1",
=======
            "device": "inf2",
            "version": "0.0.27",
>>>>>>> 8cb9a712
            "os_version": "ubuntu22.04",
            "python_version": "py310",
            "pytorch_version": "2.1.2"
        }
    ]
}<|MERGE_RESOLUTION|>--- conflicted
+++ resolved
@@ -90,16 +90,12 @@
     "releases": [
         {
             "framework": "TGI",
-<<<<<<< HEAD
             "device": "gpu",
             "version": "3.0.1",
-=======
-            "device": "inf2",
-            "version": "0.0.27",
->>>>>>> 8cb9a712
             "os_version": "ubuntu22.04",
-            "python_version": "py310",
-            "pytorch_version": "2.1.2"
+            "cuda_version": "cu124",
+            "python_version": "py311",
+            "pytorch_version": "2.4.0"
         }
     ]
 }