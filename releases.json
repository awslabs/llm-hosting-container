{
    "permitted_combinations": {
        "TGI": [
            {
                "device": "gpu",
                "min_version": "1.0.0",
                "max_version": "1.1.0",
                "os_version": "ubuntu20.04",
                "cuda_version": "cu118",
                "python_version": "py39",
                "pytorch_version": "2.0.1"
            },
            {
                "device": "gpu",
                "min_version": "1.2.0",
                "max_version": "1.4.0",
                "os_version": "ubuntu20.04",
                "cuda_version": "cu121",
                "python_version": "py310",
                "pytorch_version": "2.1.1"
            },
            {
                "device": "gpu",
                "min_version": "1.4.2",
                "max_version": "2.0.1",
                "os_version": "ubuntu22.04",
                "cuda_version": "cu121",
                "python_version": "py310",
                "pytorch_version": "2.1.1"
            },
            {
                "device": "gpu",
                "min_version": "2.0.2",
                "max_version": "2.2.0",
                "os_version": "ubuntu22.04",
                "cuda_version": "cu121",
                "python_version": "py310",
                "pytorch_version": "2.3.0"
            },
            {
                "device": "gpu",
                "min_version": "2.3.1",
                "max_version": "3.0.1",
                "os_version": "ubuntu22.04",
                "cuda_version": "cu124",
                "python_version": "py311",
                "pytorch_version": "2.4.0"
            },
            {
                "device": "gpu",
                "min_version": "3.0.1",
                "max_version": "3.1.0",
                "os_version": "ubuntu22.04",
                "cuda_version": "cu124",
                "python_version": "py311",
                "pytorch_version": "2.5.1"
            },
            {
                "device": "gpu",
                "min_version": "3.1.1",
                "max_version": "3.2.0",
                "os_version": "ubuntu22.04",
                "cuda_version": "cu124",
                "python_version": "py311",
                "pytorch_version": "2.6.0"
            },
            {
                "device": "inf2",
                "min_version": "0.0.16",
                "max_version": "0.0.21",
                "os_version": "ubuntu22.04",
                "python_version": "py310",
                "pytorch_version": "1.13.1"
            },
            {
                "device": "inf2",
                "min_version": "0.0.22",
                "max_version": "0.0.28",
                "os_version": "ubuntu22.04",
                "python_version": "py310",
                "pytorch_version": "2.1.2"
            }
        ],
        "TEI": [
            {
                "device": "gpu",
                "min_version": "1.2.1",
                "max_version": "1.6.0",
                "os_version": "ubuntu22.04",
                "cuda_version": "cu122",
                "python_version": "py310",
                "pytorch_version": "2.0.1"
            },
            {
                "device": "cpu",
                "min_version": "1.2.1",
                "max_version": "1.6.0",
                "os_version": "ubuntu22.04",
                "cuda_version": "cu122",
                "python_version": "py310",
                "pytorch_version": "2.0.1"
            }
        ]
    },
    "ignore_vulnerabilities": [
        "CVE-2024-42154 - linux"
    ],
    "releases": [
        {
<<<<<<< HEAD
            "framework": "TEI",
            "device": "gpu",
            "version": "1.6.0",
            "os_version": "ubuntu22.04",
            "python_version": "py310",
            "pytorch_version": "2.0.1",
            "cuda_version": "cu122"
        },
        {
            "framework": "TEI",
            "device": "cpu",
            "version": "1.6.0",
            "os_version": "ubuntu22.04",
            "python_version": "py310",
            "pytorch_version": "2.0.1"
=======
            "framework": "TGI",
            "device": "gpu",
            "version": "3.2.0",
            "os_version": "ubuntu22.04",
            "cuda_version": "cu124",
            "python_version": "py311",
            "pytorch_version": "2.6.0"
>>>>>>> 5f89accf
        }
    ]
}<|MERGE_RESOLUTION|>--- conflicted
+++ resolved
@@ -107,7 +107,6 @@
     ],
     "releases": [
         {
-<<<<<<< HEAD
             "framework": "TEI",
             "device": "gpu",
             "version": "1.6.0",
@@ -123,15 +122,6 @@
             "os_version": "ubuntu22.04",
             "python_version": "py310",
             "pytorch_version": "2.0.1"
-=======
-            "framework": "TGI",
-            "device": "gpu",
-            "version": "3.2.0",
-            "os_version": "ubuntu22.04",
-            "cuda_version": "cu124",
-            "python_version": "py311",
-            "pytorch_version": "2.6.0"
->>>>>>> 5f89accf
         }
     ]
 }