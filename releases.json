{
    "permitted_combinations": {
        "TGI": [
            {
                "device": "gpu",
                "min_version": "1.0.0",
                "max_version": "1.1.0",
                "os_version": "ubuntu20.04",
                "cuda_version": "cu118",
                "python_version": "py39",
                "pytorch_version": "2.0.1"
            },
            {
                "device": "gpu",
                "min_version": "1.2.0",
                "max_version": "1.4.0",
                "os_version": "ubuntu20.04",
                "cuda_version": "cu121",
                "python_version": "py310",
                "pytorch_version": "2.1.1"
            },
            {
                "device": "gpu",
                "min_version": "1.4.2",
                "max_version": "2.0.1",
                "os_version": "ubuntu22.04",
                "cuda_version": "cu121",
                "python_version": "py310",
                "pytorch_version": "2.1.1"
            },
            {
                "device": "gpu",
                "min_version": "2.0.2",
                "max_version": "2.2.0",
                "os_version": "ubuntu22.04",
                "cuda_version": "cu121",
                "python_version": "py310",
                "pytorch_version": "2.3.0"
            },
            {
                "device": "gpu",
                "min_version": "2.3.1",
                "max_version": "3.0.1",
                "os_version": "ubuntu22.04",
                "cuda_version": "cu124",
                "python_version": "py311",
                "pytorch_version": "2.4.0"
            },
            {
                "device": "gpu",
                "min_version": "3.0.1",
                "max_version": "3.1.0",
                "os_version": "ubuntu22.04",
                "cuda_version": "cu124",
                "python_version": "py311",
                "pytorch_version": "2.5.1"
            },
            {
                "device": "gpu",
                "min_version": "3.1.1",
                "max_version": "3.2.3",
                "os_version": "ubuntu22.04",
                "cuda_version": "cu124",
                "python_version": "py311",
                "pytorch_version": "2.6.0"
            },
            {
                "device": "inf2",
                "min_version": "0.0.16",
                "max_version": "0.0.21",
                "os_version": "ubuntu22.04",
                "python_version": "py310",
                "pytorch_version": "1.13.1"
            },
            {
                "device": "inf2",
                "min_version": "0.0.22",
                "max_version": "0.0.28",
                "os_version": "ubuntu22.04",
                "python_version": "py310",
                "pytorch_version": "2.1.2"
            }
        ],
        "TEI": [
            {
                "device": "gpu",
                "min_version": "1.2.1",
                "max_version": "1.6.0",
                "os_version": "ubuntu22.04",
                "cuda_version": "cu122",
                "python_version": "py310",
                "pytorch_version": "2.0.1"
            },
            {
                "device": "cpu",
                "min_version": "1.2.1",
                "max_version": "1.6.0",
                "os_version": "ubuntu22.04",
                "cuda_version": "cu122",
                "python_version": "py310",
                "pytorch_version": "2.0.1"
            }
        ]
    },
    "ignore_vulnerabilities": [
        "CVE-2024-42154 - linux"
    ],
    "releases": [
        {
            "framework": "TGI",
<<<<<<< HEAD
            "device": "gpu",
            "version": "3.2.3",
=======
            "device": "inf2",
            "version": "0.0.27",
>>>>>>> 895a7444
            "os_version": "ubuntu22.04",
            "python_version": "py310",
            "pytorch_version": "2.1.2"
        }
    ]
}<|MERGE_RESOLUTION|>--- conflicted
+++ resolved
@@ -108,13 +108,8 @@
     "releases": [
         {
             "framework": "TGI",
-<<<<<<< HEAD
             "device": "gpu",
             "version": "3.2.3",
-=======
-            "device": "inf2",
-            "version": "0.0.27",
->>>>>>> 895a7444
             "os_version": "ubuntu22.04",
             "python_version": "py310",
             "pytorch_version": "2.1.2"
